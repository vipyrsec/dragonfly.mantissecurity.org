"""API server definition"""

import logging
import sys
from contextlib import asynccontextmanager
from os import getenv

import aiohttp
import sentry_sdk
from aiohttp import ClientResponseError
from fastapi import APIRouter, FastAPI, HTTPException, status
from fastapi.middleware.cors import CORSMiddleware

# pylint: disable-next=no-name-in-module
from pydantic import BaseModel
from starlette.requests import Request

from . import __version__
from .constants import HEADERS
from .packages import (
    MaliciousFile,
    fetch_package_contents,
    get_package,
    search_contents,
)
from .rules import get_rules

logger = logging.getLogger(__file__)
logger.addHandler(logging.StreamHandler(sys.stderr))


@asynccontextmanager
async def lifespan(app_: FastAPI):
    """Load the state for the app"""
    rules_commit, rules = await get_rules()
    app_.state.rules_commit = rules_commit
    app_.state.rules = rules
    yield


release_prefix = getenv("DRAGONFLY_SENTRY_RELEASE_PREFIX", "dragonfly")
git_sha = getenv("GIT_SHA", "development")
sentry_sdk.init(
    dsn=getenv("DRAGONFLY_SENTRY_DSN"),
    environment=getenv("DRAGONFLY_SENTRY_ENV"),
    send_default_pii=True,
    traces_sample_rate=0.25,
    profiles_sample_rate=0.25,
    release=f"{release_prefix}@{git_sha}",
)

app = FastAPI(
    title="Dragonfly",
    description="An API to detect malware in packages uploaded to PyPI using Yara rules",
    version=__version__,
    lifespan=lifespan,
)

app.add_middleware(
    CORSMiddleware,
    allow_origins=["*"],
    allow_methods=["*"],
    allow_headers=["*"],
)


class Error(BaseModel):
    """Returned when an error occurs"""

    detail: str


router_root = APIRouter()


class ServerMetadata(BaseModel):
    """Metadata about the server"""

    version: str
    server_commit: str
    rules_commit: str


@router_root.get("/")
async def root_route(request: Request) -> ServerMetadata:
    """Get server metadata"""
    try:
        rules_commit = request.app.state.rules_commit
    except AttributeError:
        rules_commit = "inside_ci"
    return ServerMetadata(
        version=__version__,
        server_commit=getenv("GIT_SHA", "development"),
        rules_commit=rules_commit,
    )


@router_root.post("/update-rules/")
async def update_rules(request: Request) -> str:
    """Update the rules"""
    rules_commit, rules = await get_rules()
    request.app.state.rules_commit = rules_commit
    request.app.state.rules = rules
    return True


class PyPIPackage(BaseModel):
    """Incoming package data"""

    package_name: str


class PackageScanResults(BaseModel):
    """Results of the scan"""

    # Package name
    name: str

    # File with the highest score
    most_malicious_file: str

    # All unique yara rules that were matched. Note that this is across the entire package.
    matches: list[str]

    # Pypi link to the package itself
    pypi_link: str

    # Inspector link to the offending file
    inspector_link: str

    # Total score of the entire package
    score: int

    # Version of the package that was checked
    version: str


@router_root.post(
    "/check/",
    responses={
        404: {"model": Error, "description": "The package was not found"},
        507: {"model": Error, "description": "The package was too large to proceed"},
    },
)
async def pypi_check(package_metadata: PyPIPackage, request: Request) -> PackageScanResults:
    """Scan a PyPI package for malware"""
    try:
<<<<<<< HEAD
        async with aiohttp.ClientSession(raise_for_status=True, headers=HEADERS) as http_session:
            if download_url := await find_package_source_download_url(http_session, package_metadata.package_name):
=======
        async with aiohttp.ClientSession(raise_for_status=True) as http_session:
            package = await get_package(http_session, package_metadata.package_name)
            if download_url := package.download_url:
>>>>>>> 3d14b627
                package_contents = await fetch_package_contents(http_session, download_url)
            else:
                raise HTTPException(
                    status_code=status.HTTP_422_UNPROCESSABLE_ENTITY,
                    detail="Package is a wheel!",
                )

            try:
                analysis = search_contents(request.app.state.rules, package_contents)
            except ValueError:
                logger.error("Package '%s' was too large to scan!")
                raise HTTPException(
                    status_code=507,
                    detail="Package '%s' was too large to scan!",
                ) from None

            most_malicious_file = max(analysis.malicious_files, key=MaliciousFile.calculate_file_score).filename
            return PackageScanResults(
                name=package.name,
                most_malicious_file=most_malicious_file,
                matches=list(analysis.get_matched_rules().keys()),
                pypi_link=package.pypi_url,
                inspector_link=f"{package.inspector_url}/{most_malicious_file}",
                score=analysis.calculate_package_score(),
                version=package.version,
            )

    except ClientResponseError as exception:
        raise HTTPException(
            status_code=exception.status,
            detail=f"Upstream responded with '{exception.message}'!",
        )


app.include_router(router_root)<|MERGE_RESOLUTION|>--- conflicted
+++ resolved
@@ -145,14 +145,9 @@
 async def pypi_check(package_metadata: PyPIPackage, request: Request) -> PackageScanResults:
     """Scan a PyPI package for malware"""
     try:
-<<<<<<< HEAD
         async with aiohttp.ClientSession(raise_for_status=True, headers=HEADERS) as http_session:
-            if download_url := await find_package_source_download_url(http_session, package_metadata.package_name):
-=======
-        async with aiohttp.ClientSession(raise_for_status=True) as http_session:
             package = await get_package(http_session, package_metadata.package_name)
             if download_url := package.download_url:
->>>>>>> 3d14b627
                 package_contents = await fetch_package_contents(http_session, download_url)
             else:
                 raise HTTPException(
